<<<<<<< HEAD
== 2.1.0 (unreleased)

* Enhancements

  * AST is now Enumerable

* Deprecations

  * Calls to `insert` are deprecated. Please use `compile_insert` then call
  `to_sql` on the resulting object and execute that SQL.

  * Calls to `update` are deprecated. Please use `compile_update` then call
  `to_sql` on the resulting object and execute that SQL.

  * Calls to `delete` are deprecated. Please use `compile_delete` then call
  `to_sql` on the resulting object and execute that SQL.

  * Arel::Table#joins is deprecated and will be removed in 3.0.0 with no
  replacement.

  * Arel::Table#columns is deprecated and will be removed in 3.0.0 with no
  replacement.

  * Arel::Table.table_cache is deprecated and will be removed in 3.0.0 with no
  replacement.
=======
== 2.0.7 (unreleased)

* Bug Fixes

  * Limit members are visited
>>>>>>> 0c205386

== 2.0.6 12/01/2010

* Bug Fixes

  * Rails 3.0.x does not like that Node is Enumerable, so removing for now.

== 2.0.5 11/30/2010

* Enhancements

  * Arel::Visitors::DepthFirst can walk your AST depth first
  * Arel::Nodes::Node is enumerable, depth first

* Bug fixes

  * #lock will lock SELECT statements "FOR UPDATE" on mysql
  * Nodes::Node#not factory method added for creating Nodes::Not nodes
  * Added an As node

* Deprecations

  * Support for Subclasses of core classes will be removed in ARel version
    2.2.0

== 2.0.4

* Bug fixes

  * Speed improvements for Range queries.  Thanks Rolf Timmermans!

== 2.0.3

* Bug fixes

  * Fixing Oracle support
  * Added a visitor for "Class" objects

== 2.0.2

* Bug fixes

  * MySQL selects from DUAL on empty FROM
  * Visitor translates nil to NULL
  * Visitor translates Bignum properly

== 2.0.1

* Bug fixes

== 2.0.0 / 2010-08-01
* Enhancements
  
  * Recreate library using the Visitor pattern.
    http://en.wikipedia.org/wiki/Visitor_pattern

== 0.3.0 / 2010-03-10

* Enhancements

  * Introduced "SQL compilers" for query generation.
  * Added support for Oracle (Raimonds Simanovskis) and IBM/DB (Praveen Devarao).
  * Improvements to give better support to ActiveRecord.

== 0.2.1 / 2010-02-05

* Enhancements

  * Bump dependency version of activesupport to 3.0.0.beta

== 0.2.0 / 2010-01-31

  * Ruby 1.9 compatibility
  * Many improvements to support the Arel integration into ActiveRecord (see `git log v0.1.0..v0.2.0`)
  * Thanks to Emilio Tagua and Pratik Naik for many significant contributions!

== 0.1.0 / 2009-08-06

* 1 major enhancement

  * Birthday!<|MERGE_RESOLUTION|>--- conflicted
+++ resolved
@@ -1,4 +1,3 @@
-<<<<<<< HEAD
 == 2.1.0 (unreleased)
 
 * Enhancements
@@ -24,13 +23,12 @@
 
   * Arel::Table.table_cache is deprecated and will be removed in 3.0.0 with no
   replacement.
-=======
+
 == 2.0.7 (unreleased)
 
 * Bug Fixes
 
   * Limit members are visited
->>>>>>> 0c205386
 
 == 2.0.6 12/01/2010
 
