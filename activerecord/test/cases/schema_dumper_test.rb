require "cases/helper"
require 'support/schema_dumping_helper'

class SchemaDumperTest < ActiveRecord::TestCase
  include SchemaDumpingHelper
  self.use_transactional_tests = false

  setup do
    ActiveRecord::SchemaMigration.create_table
  end

  def standard_dump
    @@standard_dump ||= perform_schema_dump
  end

  def perform_schema_dump
    dump_all_table_schema []
  end

  def test_dump_schema_information_outputs_lexically_ordered_versions
    versions = %w{ 20100101010101 20100201010101 20100301010101 }
    versions.reverse_each do |v|
      ActiveRecord::SchemaMigration.create!(:version => v)
    end

    schema_info = ActiveRecord::Base.connection.dump_schema_information
    assert_match(/20100201010101.*20100301010101/m, schema_info)
  ensure
    ActiveRecord::SchemaMigration.delete_all
  end

  def test_magic_comment
    assert_match "# encoding: #{Encoding.default_external.name}", standard_dump
  end

  def test_schema_dump
    output = standard_dump
    assert_match %r{create_table "accounts"}, output
    assert_match %r{create_table "authors"}, output
    assert_no_match %r{create_table "schema_migrations"}, output
  end

  def test_schema_dump_uses_force_cascade_on_create_table
    output = dump_table_schema "authors"
    assert_match %r{create_table "authors", force: :cascade}, output
  end

  def test_schema_dump_excludes_sqlite_sequence
    output = standard_dump
    assert_no_match %r{create_table "sqlite_sequence"}, output
  end

  def test_schema_dump_includes_camelcase_table_name
    output = standard_dump
    assert_match %r{create_table "CamelCase"}, output
  end

  def assert_line_up(lines, pattern, required = false)
    return assert(true) if lines.empty?
    matches = lines.map { |line| line.match(pattern) }
    assert matches.all? if required
    matches.compact!
    return assert(true) if matches.empty?
    assert_equal 1, matches.map{ |match| match.offset(0).first }.uniq.length
  end

  def column_definition_lines(output = standard_dump)
    output.scan(/^( *)create_table.*?\n(.*?)^\1end/m).map{ |m| m.last.split(/\n/) }
  end

  def test_types_line_up
    column_definition_lines.each do |column_set|
      next if column_set.empty?

      lengths = column_set.map do |column|
        if match = column.match(/\bt\.\w+\s+"/)
          match[0].length
        end
      end.compact

      assert_equal 1, lengths.uniq.length
    end
  end

  def test_arguments_line_up
    column_definition_lines.each do |column_set|
      assert_line_up(column_set, /default: /)
      assert_line_up(column_set, /limit: /)
      assert_line_up(column_set, /null: /)
    end
  end

  def test_no_dump_errors
    output = standard_dump
    assert_no_match %r{\# Could not dump table}, output
  end

  def test_schema_dump_includes_not_null_columns
    output = dump_all_table_schema([/^[^r]/])
    assert_match %r{null: false}, output
  end

  def test_schema_dump_includes_limit_constraint_for_integer_columns
    output = dump_all_table_schema([/^(?!integer_limits)/])

    assert_match %r{c_int_without_limit}, output

    if current_adapter?(:PostgreSQLAdapter)
      assert_no_match %r{c_int_without_limit.*limit:}, output

      assert_match %r{c_int_1.*limit: 2}, output
      assert_match %r{c_int_2.*limit: 2}, output

      # int 3 is 4 bytes in postgresql
      assert_match %r{c_int_3.*}, output
      assert_no_match %r{c_int_3.*limit:}, output

      assert_match %r{c_int_4.*}, output
      assert_no_match %r{c_int_4.*limit:}, output
<<<<<<< HEAD
    elsif current_adapter?(:Mysql2Adapter)
      assert_match %r{c_int_without_limit.*limit: 4}, output
=======
    elsif current_adapter?(:MysqlAdapter, :Mysql2Adapter)
      assert_match %r{c_int_without_limit"$}, output
>>>>>>> 835617b7

      assert_match %r{c_int_1.*limit: 1}, output
      assert_match %r{c_int_2.*limit: 2}, output
      assert_match %r{c_int_3.*limit: 3}, output

      assert_match %r{c_int_4.*}, output
      assert_no_match %r{c_int_4.*:limit}, output
    elsif current_adapter?(:SQLite3Adapter)
      assert_no_match %r{c_int_without_limit.*limit:}, output

      assert_match %r{c_int_1.*limit: 1}, output
      assert_match %r{c_int_2.*limit: 2}, output
      assert_match %r{c_int_3.*limit: 3}, output
      assert_match %r{c_int_4.*limit: 4}, output
    end

    if current_adapter?(:SQLite3Adapter)
      assert_match %r{c_int_5.*limit: 5}, output
      assert_match %r{c_int_6.*limit: 6}, output
      assert_match %r{c_int_7.*limit: 7}, output
      assert_match %r{c_int_8.*limit: 8}, output
    elsif current_adapter?(:OracleAdapter)
      assert_match %r{c_int_5.*limit: 5}, output
      assert_match %r{c_int_6.*limit: 6}, output
      assert_match %r{c_int_7.*limit: 7}, output
      assert_match %r{c_int_8.*limit: 8}, output
    else
      assert_match %r{c_int_5.*limit: 8}, output
      assert_match %r{c_int_6.*limit: 8}, output
      assert_match %r{c_int_7.*limit: 8}, output
      assert_match %r{c_int_8.*limit: 8}, output
    end
  end

  def test_schema_dump_with_string_ignored_table
    output = dump_all_table_schema(['accounts'])
    assert_no_match %r{create_table "accounts"}, output
    assert_match %r{create_table "authors"}, output
    assert_no_match %r{create_table "schema_migrations"}, output
  end

  def test_schema_dump_with_regexp_ignored_table
    output = dump_all_table_schema([/^account/])
    assert_no_match %r{create_table "accounts"}, output
    assert_match %r{create_table "authors"}, output
    assert_no_match %r{create_table "schema_migrations"}, output
  end

  def test_schema_dumps_index_columns_in_right_order
    index_definition = standard_dump.split(/\n/).grep(/t\.index.*company_index/).first.strip
    if current_adapter?(:Mysql2Adapter, :PostgreSQLAdapter)
      assert_equal 't.index ["firm_id", "type", "rating"], name: "company_index", using: :btree', index_definition
    else
      assert_equal 't.index ["firm_id", "type", "rating"], name: "company_index"', index_definition
    end
  end

  def test_schema_dumps_partial_indices
    index_definition = standard_dump.split(/\n/).grep(/t\.index.*company_partial_index/).first.strip
    if current_adapter?(:PostgreSQLAdapter)
      assert_equal 't.index ["firm_id", "type"], name: "company_partial_index", where: "(rating > 10)", using: :btree', index_definition
    elsif current_adapter?(:Mysql2Adapter)
      assert_equal 't.index ["firm_id", "type"], name: "company_partial_index", using: :btree', index_definition
    elsif current_adapter?(:SQLite3Adapter) && ActiveRecord::Base.connection.supports_partial_index?
      assert_equal 't.index ["firm_id", "type"], name: "company_partial_index", where: "rating > 10"', index_definition
    else
      assert_equal 't.index ["firm_id", "type"], name: "company_partial_index"', index_definition
    end
  end

  def test_schema_dump_should_honor_nonstandard_primary_keys
    output = standard_dump
    match = output.match(%r{create_table "movies"(.*)do})
    assert_not_nil(match, "nonstandardpk table not found")
    assert_match %r(primary_key: "movieid"), match[1], "non-standard primary key not preserved"
  end

  def test_schema_dump_should_use_false_as_default
    output = standard_dump
    assert_match %r{t\.boolean\s+"has_fun",.+default: false}, output
  end

  if current_adapter?(:Mysql2Adapter)
    def test_schema_dump_should_add_default_value_for_mysql_text_field
      output = standard_dump
      assert_match %r{t\.text\s+"body",\s+limit: 65535,\s+null: false$}, output
    end

    def test_schema_dump_includes_length_for_mysql_binary_fields
      output = standard_dump
      assert_match %r{t\.binary\s+"var_binary",\s+limit: 255$}, output
      assert_match %r{t\.binary\s+"var_binary_large",\s+limit: 4095$}, output
    end

    def test_schema_dump_includes_length_for_mysql_blob_and_text_fields
      output = standard_dump
      assert_match %r{t\.blob\s+"tiny_blob",\s+limit: 255$}, output
      assert_match %r{t\.binary\s+"normal_blob",\s+limit: 65535$}, output
      assert_match %r{t\.binary\s+"medium_blob",\s+limit: 16777215$}, output
      assert_match %r{t\.binary\s+"long_blob",\s+limit: 4294967295$}, output
      assert_match %r{t\.text\s+"tiny_text",\s+limit: 255$}, output
      assert_match %r{t\.text\s+"normal_text",\s+limit: 65535$}, output
      assert_match %r{t\.text\s+"medium_text",\s+limit: 16777215$}, output
      assert_match %r{t\.text\s+"long_text",\s+limit: 4294967295$}, output
    end

    def test_schema_does_not_include_limit_for_emulated_mysql_boolean_fields
      output = standard_dump
      assert_no_match %r{t\.boolean\s+"has_fun",.+limit: 1}, output
    end

    def test_schema_dumps_index_type
      output = standard_dump
      assert_match %r{t\.index \["awesome"\], name: "index_key_tests_on_awesome", type: :fulltext}, output
      assert_match %r{t\.index \["pizza"\], name: "index_key_tests_on_pizza", using: :btree}, output
    end
  end

  def test_schema_dump_includes_decimal_options
    output = dump_all_table_schema([/^[^n]/])
    assert_match %r{precision: 3,[[:space:]]+scale: 2,[[:space:]]+default: "2\.78"}, output
  end

  if current_adapter?(:PostgreSQLAdapter)
    def test_schema_dump_includes_bigint_default
      output = standard_dump
      assert_match %r{t\.integer\s+"bigint_default",\s+limit: 8,\s+default: 0}, output
    end

    def test_schema_dump_includes_limit_on_array_type
      output = standard_dump
      assert_match %r{t\.integer\s+"big_int_data_points\",\s+limit: 8,\s+array: true}, output
    end

    def test_schema_dump_allows_array_of_decimal_defaults
      output = standard_dump
      assert_match %r{t\.decimal\s+"decimal_array_default",\s+default: \["1.23", "3.45"\],\s+array: true}, output
    end

    if ActiveRecord::Base.connection.supports_extensions?
      def test_schema_dump_includes_extensions
        connection = ActiveRecord::Base.connection

        connection.stubs(:extensions).returns(['hstore'])
        output = perform_schema_dump
        assert_match "# These are extensions that must be enabled", output
        assert_match %r{enable_extension "hstore"}, output

        connection.stubs(:extensions).returns([])
        output = perform_schema_dump
        assert_no_match "# These are extensions that must be enabled", output
        assert_no_match %r{enable_extension}, output
      end
    end
  end

  def test_schema_dump_keeps_large_precision_integer_columns_as_decimal
    output = standard_dump
    # Oracle supports precision up to 38 and it identifies decimals with scale 0 as integers
    if current_adapter?(:OracleAdapter)
      assert_match %r{t\.integer\s+"atoms_in_universe",\s+precision: 38}, output
    elsif current_adapter?(:FbAdapter)
      assert_match %r{t\.integer\s+"atoms_in_universe",\s+precision: 18}, output
    else
      assert_match %r{t\.decimal\s+"atoms_in_universe",\s+precision: 55}, output
    end
  end

  def test_schema_dump_keeps_id_column_when_id_is_false_and_id_column_added
    output = standard_dump
    match = output.match(%r{create_table "goofy_string_id"(.*)do.*\n(.*)\n})
    assert_not_nil(match, "goofy_string_id table not found")
    assert_match %r(id: false), match[1], "no table id not preserved"
    assert_match %r{t\.string\s+"id",.*?null: false$}, match[2], "non-primary key id column not preserved"
  end

  def test_schema_dump_keeps_id_false_when_id_is_false_and_unique_not_null_column_added
    output = standard_dump
    assert_match %r{create_table "subscribers", id: false}, output
  end

  if ActiveRecord::Base.connection.supports_foreign_keys?
    def test_foreign_keys_are_dumped_at_the_bottom_to_circumvent_dependency_issues
      output = standard_dump
      assert_match(/^\s+add_foreign_key "fk_test_has_fk"[^\n]+\n\s+add_foreign_key "lessons_students"/, output)
    end

    def test_do_not_dump_foreign_keys_for_ignored_tables
      output = dump_table_schema "authors"
      assert_equal ["authors"], output.scan(/^\s*add_foreign_key "([^"]+)".+$/).flatten
    end
  end

  class CreateDogMigration < ActiveRecord::Migration::Current
    def up
      create_table("dog_owners") do |t|
      end

      create_table("dogs") do |t|
        t.column :name, :string
        t.column :owner_id, :integer
      end
      add_index "dogs", [:name]
      add_foreign_key :dogs, :dog_owners, column: "owner_id" if supports_foreign_keys?
    end
    def down
      drop_table("dogs")
      drop_table("dog_owners")
    end
  end

  def test_schema_dump_with_table_name_prefix_and_suffix
    original, $stdout = $stdout, StringIO.new
    ActiveRecord::Base.table_name_prefix = 'foo_'
    ActiveRecord::Base.table_name_suffix = '_bar'

    migration = CreateDogMigration.new
    migration.migrate(:up)

    output = perform_schema_dump
    assert_no_match %r{create_table "foo_.+_bar"}, output
    assert_no_match %r{add_index "foo_.+_bar"}, output
    assert_no_match %r{create_table "schema_migrations"}, output

    if ActiveRecord::Base.connection.supports_foreign_keys?
      assert_no_match %r{add_foreign_key "foo_.+_bar"}, output
      assert_no_match %r{add_foreign_key "[^"]+", "foo_.+_bar"}, output
    end
  ensure
    migration.migrate(:down)

    ActiveRecord::Base.table_name_suffix = ActiveRecord::Base.table_name_prefix = ''
    $stdout = original
  end

  def test_schema_dump_with_table_name_prefix_and_ignoring_tables
    original, $stdout = $stdout, StringIO.new

    create_cat_migration = Class.new(ActiveRecord::Migration::Current) do
      def change
        create_table("cats") do |t|
        end
        create_table("omg_cats") do |t|
        end
      end
    end

    original_table_name_prefix = ActiveRecord::Base.table_name_prefix
    original_schema_dumper_ignore_tables = ActiveRecord::SchemaDumper.ignore_tables
    ActiveRecord::Base.table_name_prefix = 'omg_'
    ActiveRecord::SchemaDumper.ignore_tables = ["cats"]
    migration = create_cat_migration.new
    migration.migrate(:up)

    stream = StringIO.new
    output = ActiveRecord::SchemaDumper.dump(ActiveRecord::Base.connection, stream).string

    assert_match %r{create_table "omg_cats"}, output
    refute_match %r{create_table "cats"}, output
  ensure
    migration.migrate(:down)
    ActiveRecord::Base.table_name_prefix = original_table_name_prefix
    ActiveRecord::SchemaDumper.ignore_tables = original_schema_dumper_ignore_tables

    $stdout = original
  end
end

class SchemaDumperDefaultsTest < ActiveRecord::TestCase
  include SchemaDumpingHelper

  setup do
    @connection = ActiveRecord::Base.connection
    @connection.create_table :defaults, force: true do |t|
      t.string   :string_with_default,   default: "Hello!"
      t.date     :date_with_default,     default: '2014-06-05'
      t.datetime :datetime_with_default, default: "2014-06-05 07:17:04"
      t.time     :time_with_default,     default: "07:17:04"
    end
  end

  teardown do
    return unless @connection
    @connection.drop_table 'defaults', if_exists: true
  end

  def test_schema_dump_defaults_with_universally_supported_types
    output = dump_table_schema('defaults')

    assert_match %r{t\.string\s+"string_with_default",.*?default: "Hello!"}, output
    assert_match %r{t\.date\s+"date_with_default",\s+default: '2014-06-05'}, output
    assert_match %r{t\.datetime\s+"datetime_with_default",\s+default: '2014-06-05 07:17:04'}, output
    assert_match %r{t\.time\s+"time_with_default",\s+default: '2000-01-01 07:17:04'}, output
  end
end<|MERGE_RESOLUTION|>--- conflicted
+++ resolved
@@ -117,13 +117,8 @@
 
       assert_match %r{c_int_4.*}, output
       assert_no_match %r{c_int_4.*limit:}, output
-<<<<<<< HEAD
     elsif current_adapter?(:Mysql2Adapter)
-      assert_match %r{c_int_without_limit.*limit: 4}, output
-=======
-    elsif current_adapter?(:MysqlAdapter, :Mysql2Adapter)
       assert_match %r{c_int_without_limit"$}, output
->>>>>>> 835617b7
 
       assert_match %r{c_int_1.*limit: 1}, output
       assert_match %r{c_int_2.*limit: 2}, output
