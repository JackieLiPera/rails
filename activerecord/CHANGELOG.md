<<<<<<< HEAD
*   Add `reselect` method. This is short-hand for `unscope(:select).select(fields)`.

    *Willian Gustavo Veiga*
=======
*   Fix collection cache key with limit and custom select to avoid ambiguous timestamp column error.

    Fixes #33056.

    *Federico Martinez*
>>>>>>> ead86831

*   Add basic API for connection switching to support multiple databases.

    1) Adds a `connects_to` method for models to connect to multiple databases. Example:

    ```
    class AnimalsModel < ApplicationRecord
      self.abstract_class = true

      connects_to database: { writing: :animals_primary, reading: :animals_replica }
    end

    class Dog < AnimalsModel
      # connected to both the animals_primary db for writing and the animals_replica for reading
    end
    ```

    2) Adds a `connected_to` block method for switching connection roles or connecting to
    a database that the model didn't connect to. Connecting to the database in this block is
    useful when you have another defined connection, for example `slow_replica` that you don't
    want to connect to by default but need in the console, or a specific code block.

    ```
    ActiveRecord::Base.connected_to(role: :reading) do
      Dog.first # finds dog from replica connected to AnimalsBase
      Book.first # doesn't have a reading connection, will raise an error
    end
    ```

    ```
    ActiveRecord::Base.connected_to(database: :slow_replica) do
      SlowReplicaModel.first # if the db config has a slow_replica configuration this will be used to do the lookup, otherwise this will throw an exception
    end
    ```

    *Eileen M. Uchitelle*

*   Enum raises on invalid definition values

    When defining a Hash enum it can be easy to use [] instead of {}. This
    commit checks that only valid definition values are provided, those can
    be a Hash, an array of Symbols or an array of Strings. Otherwise it
    raises an ArgumentError.

    Fixes #33961

    *Alberto Almagro*

*   Reloading associations now clears the Query Cache like `Persistence#reload` does.

    ```
    class Post < ActiveRecord::Base
      has_one :category
      belongs_to :author
      has_many :comments
    end

    # Each of the following will now clear the query cache.
    post.reload_category
    post.reload_author
    post.comments.reload
    ```

    *Christophe Maximin*

*   Added `index` option for `change_table` migration helpers.
    With this change you can create indexes while adding new
    columns into the existing tables.

    Example:

        change_table(:languages) do |t|
          t.string :country_code, index: true
        end

    *Mehmet Emin İNAÇ*

*   Fix `transaction` reverting for migrations.

    Before: Commands inside a `transaction` in a reverted migration ran uninverted.
    Now: This change fixes that by reverting commands inside `transaction` block.

    *fatkodima*, *David Verhasselt*

*   Raise an error instead of scanning the filesystem root when `fixture_path` is blank.

    *Gannon McGibbon*, *Max Albrecht*

*   Allow `ActiveRecord::Base.configurations=` to be set with a symbolized hash.

    *Gannon McGibbon*

*   Don't update counter cache unless the record is actually saved.

    Fixes #31493, #33113, #33117.

    *Ryuta Kamizono*

*   Deprecate `ActiveRecord::Result#to_hash` in favor of `ActiveRecord::Result#to_a`.

    *Gannon McGibbon*, *Kevin Cheng*

*   SQLite3 adapter supports expression indexes.

    ```
    create_table :users do |t|
      t.string :email
    end

    add_index :users, 'lower(email)', name: 'index_users_on_email', unique: true
    ```

    *Gray Kemmey*

*   Allow subclasses to redefine autosave callbacks for associated records.

    Fixes #33305.

    *Andrey Subbota*

*   Bump minimum MySQL version to 5.5.8.

    *Yasuo Honda*

*   Use MySQL utf8mb4 character set by default.

    `utf8mb4` character set with 4-Byte encoding supports supplementary characters including emoji.
    The previous default 3-Byte encoding character set `utf8` is not enough to support them.

    *Yasuo Honda*

*   Fix duplicated record creation when using nested attributes with `create_with`.

    *Darwin Wu*

*   Configuration item `config.filter_parameters` could also filter out
    sensitive values of database columns when call `#inspect`.
    We also added `ActiveRecord::Base::filter_attributes`/`=` in order to
    specify sensitive attributes to specific model.

    ```
    Rails.application.config.filter_parameters += [:credit_card_number]
    Account.last.inspect # => #<Account id: 123, name: "DHH", credit_card_number: [FILTERED] ...>
    SecureAccount.filter_attributes += [:name]
    SecureAccount.last.inspect # => #<SecureAccount id: 42, name: [FILTERED], credit_card_number: [FILTERED] ...>
    ```

    *Zhang Kang*

*   Deprecate `column_name_length`, `table_name_length`, `columns_per_table`,
    `indexes_per_table`, `columns_per_multicolumn_index`, `sql_query_length`,
    and `joins_per_query` methods in `DatabaseLimits`.

    *Ryuta Kamizono*

*   `ActiveRecord::Base.configurations` now returns an object.

    `ActiveRecord::Base.configurations` used to return a hash, but this
    is an inflexible data model. In order to improve multiple-database
    handling in Rails, we've changed this to return an object. Some methods
    are provided to make the object behave hash-like in order to ease the
    transition process. Since most applications don't manipulate the hash
    we've decided to add backwards-compatible functionality that will throw
    a deprecation warning if used, however calling `ActiveRecord::Base.configurations`
    will use the new version internally and externally.

    For example, the following `database.yml`:

    ```
    development:
      adapter: sqlite3
      database: db/development.sqlite3
    ```

    Used to become a hash:

    ```
    { "development" => { "adapter" => "sqlite3", "database" => "db/development.sqlite3" } }
    ```

    Is now converted into the following object:

    ```
    #<ActiveRecord::DatabaseConfigurations:0x00007fd1acbdf800 @configurations=[
      #<ActiveRecord::DatabaseConfigurations::HashConfig:0x00007fd1acbded10 @env_name="development",
        @spec_name="primary", @config={"adapter"=>"sqlite3", "database"=>"db/development.sqlite3"}>
      ]
    ```

    Iterating over the database configurations has also changed. Instead of
    calling hash methods on the `configurations` hash directly, a new method `configs_for` has
    been provided that allows you to select the correct configuration. `env_name`, and
    `spec_name` arguments are optional. For example these return an array of
    database config objects for the requested environment and a single database config object
    will be returned for the requested environment and specification name respectively.

    ```
    ActiveRecord::Base.configurations.configs_for(env_name: "development")
    ActiveRecord::Base.configurations.configs_for(env_name: "development", spec_name: "primary")
    ```

    *Eileen M. Uchitelle*, *Aaron Patterson*

*   Add database configuration to disable advisory locks.

    ```
    production:
      adapter: postgresql
      advisory_locks: false
    ```

    *Guo Xiang*

*   SQLite3 adapter `alter_table` method restores foreign keys.

    *Yasuo Honda*

*   Allow `:to_table` option to `invert_remove_foreign_key`.

    Example:

       remove_foreign_key :accounts, to_table: :owners

    *Nikolay Epifanov*, *Rich Chen*

*   Add environment & load_config dependency to `bin/rake db:seed` to enable
    seed load in environments without Rails and custom DB configuration

    *Tobias Bielohlawek*

*   Fix default value for mysql time types with specified precision.

    *Nikolay Kondratyev*

*   Fix `touch` option to behave consistently with `Persistence#touch` method.

    *Ryuta Kamizono*

*   Migrations raise when duplicate column definition.

    Fixes #33024.

    *Federico Martinez*

*   Bump minimum SQLite version to 3.8

    *Yasuo Honda*

*   Fix parent record should not get saved with duplicate children records.

    Fixes #32940.

    *Santosh Wadghule*

*   Fix logic on disabling commit callbacks so they are not called unexpectedly when errors occur.

    *Brian Durand*

*   Ensure `Associations::CollectionAssociation#size` and `Associations::CollectionAssociation#empty?`
    use loaded association ids if present.

    *Graham Turner*

*   Add support to preload associations of polymorphic associations when not all the records have the requested associations.

    *Dana Sherson*

*   Add `touch_all` method to `ActiveRecord::Relation`.

    Example:

        Person.where(name: "David").touch_all(time: Time.new(2020, 5, 16, 0, 0, 0))

    *fatkodima*, *duggiefresh*

*   Add `ActiveRecord::Base.base_class?` predicate.

    *Bogdan Gusiev*

*   Add custom prefix/suffix options to `ActiveRecord::Store.store_accessor`.

    *Tan Huynh*, *Yukio Mizuta*

*   Rails 6 requires Ruby 2.4.1 or newer.

    *Jeremy Daer*

*   Deprecate `update_attributes`/`!` in favor of `update`/`!`.

    *Eddie Lebow*

*   Add `ActiveRecord::Base.create_or_find_by`/`!` to deal with the SELECT/INSERT race condition in
    `ActiveRecord::Base.find_or_create_by`/`!` by leaning on unique constraints in the database.

    *DHH*

*   Add `Relation#pick` as short-hand for single-value plucks.

    *DHH*


Please check [5-2-stable](https://github.com/rails/rails/blob/5-2-stable/activerecord/CHANGELOG.md) for previous changes.<|MERGE_RESOLUTION|>--- conflicted
+++ resolved
@@ -1,14 +1,14 @@
-<<<<<<< HEAD
-*   Add `reselect` method. This is short-hand for `unscope(:select).select(fields)`.
+*   Fix collection cache key with limit and custom select to avoid ambiguous timestamp column error.
+
+    Fixes #33056.
+
+    *Federico Martinez*
+
+*   Add `reselect` method. This is a short-hand for `unscope(:select).select(fields)`.
+
+    Fixes #27340.
 
     *Willian Gustavo Veiga*
-=======
-*   Fix collection cache key with limit and custom select to avoid ambiguous timestamp column error.
-
-    Fixes #33056.
-
-    *Federico Martinez*
->>>>>>> ead86831
 
 *   Add basic API for connection switching to support multiple databases.
 
