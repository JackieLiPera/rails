<<<<<<< HEAD
*   Add schema dumping support for PostgreSQL geometric data types.

    *Ryuta Kamizono*
=======
*   Fix `rake db:structure:dump` on Postgres when multiple schemas are used.

    If postgresql is being used and there are multiple schemas listed on the
    `schema_search_path`, then `structure.sql` dumps (triggered by `rake
    db:structure:dump` or `config.active_record.schema_format = :sql`) began
    failing in Rails 4.2.5.

    *Nick Muerdter*
>>>>>>> d1dcdf21

*   Except keys of `build_record`'s argument from `create_scope` in `initialize_attributes`.

    Fixes #21893.

    *Yuichiro Kaneko*

*   Deprecate `connection.tables` on the SQLite3 and MySQL adapters.
    Also deprecate passing arguments to `#tables`.
    And deprecate `table_exists?`.

    The `#tables` method of some adapters (mysql, mysql2, sqlite3) would return
    both tables and views while others (postgresql) just return tables. To make
    their behavior consistent, `#tables` will return only tables in the future.

    The `#table_exists?` method would check both tables and views. To make
    their behavior consistent with `#tables`, `#table_exists?` will check only
    tables in the future.

    *Yuichiro Kaneko*

*   Improve support for non Active Record objects on `validates_associated`

    Skipping `marked_for_destruction?` when the associated object does not responds
    to it make easier to validate virtual associations built on top of Active Model
    objects and/or serialized objects that implement a `valid?` instance method.

    *Kassio Borges*, *Lucas Mazza*

*   Change connection management middleware to return a new response with
    a body proxy, rather than mutating the original.

    *Kevin Buchanan*

*   Make `db:migrate:status` to render `1_some.rb` format migrate files.

    These files are in `db/migrate`:

        * 1_valid_people_have_last_names.rb
        * 20150819202140_irreversible_migration.rb
        * 20150823202140_add_admin_flag_to_users.rb
        * 20150823202141_migration_tests.rb
        * 2_we_need_reminders.rb
        * 3_innocent_jointable.rb

    Before:

        $ bundle exec rake db:migrate:status
        ...

         Status   Migration ID    Migration Name
        --------------------------------------------------
           up     001             ********** NO FILE **********
           up     002             ********** NO FILE **********
           up     003             ********** NO FILE **********
           up     20150819202140  Irreversible migration
           up     20150823202140  Add admin flag to users
           up     20150823202141  Migration tests

    After:

        $ bundle exec rake db:migrate:status
        ...

         Status   Migration ID    Migration Name
        --------------------------------------------------
           up     001             Valid people have last names
           up     002             We need reminders
           up     003             Innocent jointable
           up     20150819202140  Irreversible migration
           up     20150823202140  Add admin flag to users
           up     20150823202141  Migration tests

    *Yuichiro Kaneko*

*   Define `ActiveRecord::Sanitization.sanitize_sql_for_order` and use it inside
    `preprocess_order_args`.

    *Yuichiro Kaneko*

*   Allow bigint with default nil for avoiding auto increment primary key.

    *Ryuta Kamizono*

*   Remove `DEFAULT_CHARSET` and `DEFAULT_COLLATION` in `MySQLDatabaseTasks`.

    We should omit the collation entirely rather than providing a default.
    Then the choice is the responsibility of the server and MySQL distribution.

    *Ryuta Kamizono*

*   Alias `ActiveRecord::Relation#left_joins` to
    `ActiveRecord::Relation#left_outer_joins`.

    *Takashi Kokubun*

*   Use advisory locking to raise a `ConcurrentMigrationError` instead of
    attempting to migrate when another migration is currently running.

    *Sam Davies*

*   Added `ActiveRecord::Relation#left_outer_joins`.

    Example:

        User.left_outer_joins(:posts)
        # => SELECT "users".* FROM "users" LEFT OUTER JOIN "posts" ON
             "posts"."user_id" = "users"."id"

    *Florian Thomas*

*   Support passing an array to `order` for SQL parameter sanitization.

    *Aaron Suggs*

*   Avoid disabling errors on the PostgreSQL connection when enabling the
    `standard_conforming_strings` setting. Errors were previously disabled because
    the setting wasn't writable in Postgres 8.1 and didn't exist in earlier
    versions. Now Rails only supports Postgres 8.2+ we're fine to assume the
    setting exists. Disabling errors caused problems when using a connection
    pooling tool like PgBouncer because it's not guaranteed to have the same
    connection between calls to `execute` and it could leave the connection
    with errors disabled.

    Fixes #22101.

    *Harry Marr*

*   Set `scope.reordering_value` to `true` if `:reordering`-values are specified.

    Fixes #21886.

    *Hiroaki Izu*

*   Add support for bidirectional destroy dependencies.

    Fixes #13609.

    Example:

        class Content < ActiveRecord::Base
          has_one :position, dependent: :destroy
        end

        class Position < ActiveRecord::Base
          belongs_to :content, dependent: :destroy
        end

    *Seb Jacobs*

*   Includes HABTM returns correct size now. It's caused by the join dependency
    only instantiates one HABTM object because the join table hasn't a primary key.

    Fixes #16032.

    Examples:

        before:

        Project.first.salaried_developers.size # => 3
        Project.includes(:salaried_developers).first.salaried_developers.size # => 1

        after:

        Project.first.salaried_developers.size # => 3
        Project.includes(:salaried_developers).first.salaried_developers.size # => 3

    *Bigxiang*

*   Add option to index errors in nested attributes

    For models which have nested attributes, errors within those models will
    now be indexed if :index_errors is specified when defining a
    has_many relationship, or if its set in the global config.

    Example:

        class Guitar < ActiveRecord::Base
          has_many :tuning_pegs
          accepts_nested_attributes_for :tuning_pegs
        end

        class TuningPeg < ActiveRecord::Base
          belongs_to :guitar
          validates_numericality_of :pitch
        end

        # Old style
        guitar.errors["tuning_pegs.pitch"] = ["is not a number"]

        # New style (if defined globally, or set in has_many_relationship)
        guitar.errors["tuning_pegs[1].pitch"] = ["is not a number"]

    *Michael Probber*, *Terence Sun*

*   Exit with non-zero status for failed database rake tasks.

    *Jay Hayes*

*   Queries such as `Computer.joins(:monitor).group(:status).count` will now be
    interpreted as  `Computer.joins(:monitor).group('computers.status').count`
    so that when `Computer` and `Monitor` have both `status` columns we don't
    have conflicts in projection.

    *Rafael Sales*

*   Add ability to default to `uuid` as primary key when generating database migrations.

    Example:

        config.generators do |g|
          g.orm :active_record, primary_key_type: :uuid
        end

    *Jon McCartie*

*   Don't cache arguments in `#find_by` if they are an `ActiveRecord::Relation`.

    Fixes #20817

    *Hiroaki Izu*

*   Qualify column name inserted by `group` in calculation.

    Giving `group` an unqualified column name now works, even if the relation
    has `JOIN` with another table which also has a column of the name.

    *Soutaro Matsumoto*

*   Don't cache prepared statements containing an IN clause or a SQL literal, as
    these queries will change often and are unlikely to have a cache hit.

    *Sean Griffin*

*   Fix `rewhere` in a `has_many` association.

    Fixes #21955.

    *Josh Branchaud*, *Kal*

*   `where` raises ArgumentError on unsupported types.

    Fixes #20473.

    *Jake Worth*

*   Add an immutable string type to help reduce memory usage for apps which do
    not need mutation detection on strings.

    *Sean Griffin*

*   Give `AcriveRecord::Relation#update` its own deprecation warning when
    passed an `ActiveRecord::Base` instance.

    Fixes #21945.

    *Ted Johansson*

*   Make it possible to pass `:to_table` when adding a foreign key through
    `add_reference`.

    Fixes #21563.

    *Yves Senn*

*   No longer pass deprecated option `-i` to `pg_dump`.

    *Paul Sadauskas*

*   Concurrent `AR::Base#increment!` and `#decrement!` on the same record
    are all reflected in the database rather than overwriting each other.

    *Bogdan Gusiev*

*   Avoid leaking the first relation we call `first` on, per model.

    Fixes #21921.

    *Matthew Draper*, *Jean Boussier*

*   Remove unused `pk_and_sequence_for` in `AbstractMysqlAdapter`.

    *Ryuta Kamizono*

*   Allow fixtures files to set the model class in the YAML file itself.

    To load the fixtures file `accounts.yml` as the `User` model, use:

        _fixture:
          model_class: User
        david:
          name: David

    Fixes #9516.

    *Roque Pinel*

*   Don't require a database connection to load a class which uses acceptance
    validations.

    *Sean Griffin*

*   Correctly apply `unscope` when preloading through associations.

    *Jimmy Bourassa*

*   Fixed taking precision into count when assigning a value to timestamp attribute.

    Timestamp column can have less precision than ruby timestamp
    In result in how big a fraction of a second can be stored in the
    database.


        m = Model.create!
        m.created_at.usec == m.reload.created_at.usec # => false
        # due to different precision in Time.now and database column

    If the precision is low enough, (mysql default is 0, so it is always low
    enough by default) the value changes when model is reloaded from the
    database. This patch fixes that issue ensuring that any timestamp
    assigned as an attribute is converted to column precision under the
    attribute.

    *Bogdan Gusiev*

*   Introduce `connection.data_sources` and `connection.data_source_exists?`.
    These methods determine what relations can be used to back Active Record
    models (usually tables and views).

    Also deprecate `SchemaCache#tables`, `SchemaCache#table_exists?` and
    `SchemaCache#clear_table_cache!` in favor of their new data source
    counterparts.

    *Yves Senn*, *Matthew Draper*

*   Add `ActiveRecord::Base.ignored_columns` to make some columns
    invisible from Active Record.

    *Jean Boussier*

*   `ActiveRecord::Tasks::MySQLDatabaseTasks` fails if shellout to
    mysql commands (like `mysqldump`) is not successful.

    *Steve Mitchell*

*   Ensure `select` quotes aliased attributes, even when using `from`.

    Fixes #21488

    *Sean Griffin & @johanlunds*

*   MySQL: support `unsigned` numeric data types.

    Example:

        create_table :foos do |t|
          t.unsigned_integer :quantity
          t.unsigned_bigint  :total
          t.unsigned_float   :percentage
          t.unsigned_decimal :price, precision: 10, scale: 2
        end

    The `unsigned: true` option may be used for the primary key:

        create_table :foos, id: :bigint, unsigned: true do |t|
          …
        end

    *Ryuta Kamizono*

*   Add `#views` and `#view_exists?` methods on connection adapters.

    *Ryuta Kamizono*

*   Correctly dump composite primary key.

    Example:

        create_table :barcodes, primary_key: ["region", "code"] do |t|
          t.string :region
          t.integer :code
        end

    *Ryuta Kamizono*

*   Lookup the attribute name for `restrict_with_error` messages on the
    model class that defines the association.

    *kuboon*, *Ronak Jangir*

*   Correct query for PostgreSQL 8.2 compatibility.

    *Ben Murphy*, *Matthew Draper*

*   `bin/rake db:migrate` uses
    `ActiveRecord::Tasks::DatabaseTasks.migrations_paths` instead of
    `Migrator.migrations_paths`.

    *Tobias Bielohlawek*

*   Support dropping indexes concurrently in PostgreSQL.

    See http://www.postgresql.org/docs/9.4/static/sql-dropindex.html for more
    details.

    *Grey Baker*

*   Deprecate passing conditions to `ActiveRecord::Relation#delete_all`
    and `ActiveRecord::Relation#destroy_all`.

    *Wojciech Wnętrzak*

*   PostgreSQL, `create_schema`, `drop_schema` and `rename_table` now quote
    schema names.

    Fixes #21418.

    Example:

        create_schema("my.schema")
        # CREATE SCHEMA "my.schema";

    *Yves Senn*

*   PostgreSQL, add `:if_exists` option to `#drop_schema`. This makes it
    possible to drop a schema that might exist without raising an exception if
    it doesn't.

    *Yves Senn*

*   Only try to nullify has_one target association if the record is persisted.

    Fixes #21223.

    *Agis Anastasopoulos*

*   Uniqueness validator raises descriptive error when running on a persisted
    record without primary key.

    Fixes #21304.

    *Yves Senn*

*   Add a native JSON data type support in MySQL.

    Example:

        create_table :json_data_type do |t|
          t.json :settings
        end

    *Ryuta Kamizono*

*   Descriptive error message when fixtures contain a missing column.

    Fixes #21201.

    *Yves Senn*

*   `ActiveRecord::Tasks::PostgreSQLDatabaseTasks` fail if shellout to
    postgresql commands (like `pg_dump`) is not successful.

    *Bryan Paxton*, *Nate Berkopec*

*   Add `ActiveRecord::Relation#in_batches` to work with records and relations
    in batches.

    Available options are `of` (batch size), `load`, `begin_at`, and `end_at`.

    Examples:

        Person.in_batches.each_record(&:party_all_night!)
        Person.in_batches.update_all(awesome: true)
        Person.in_batches.delete_all
        Person.in_batches.each do |relation|
          relation.delete_all
          sleep 10 # Throttles the delete queries
        end

    Fixes #20933.

    *Sina Siadat*

*   Added methods for PostgreSQL geometric data types to use in migrations.

    Example:

        create_table :foo do |t|
          t.line :foo_line
          t.lseg :foo_lseg
          t.box :foo_box
          t.path :foo_path
          t.polygon :foo_polygon
          t.circle :foo_circle
        end

    *Mehmet Emin İNAÇ*

*   Add `cache_key` to ActiveRecord::Relation.

    Example:

        @users = User.where("name like ?", "%Alberto%")
        @users.cache_key
        # => "/users/query-5942b155a43b139f2471b872ac54251f-3-20150714212107656125000"

    *Alberto Fernández-Capel*

*   Properly allow uniqueness validations on primary keys.

    Fixes #20966.

    *Sean Griffin*, *presskey*

*   Don't raise an error if an association failed to destroy when `destroy` was
    called on the parent (as opposed to `destroy!`).

    Fixes #20991.

    *Sean Griffin*

*   `ActiveRecord::RecordNotFound` modified to store model name, primary_key and
    id of the caller model. It allows the catcher of this exception to make
    a better decision to what to do with it.

    Example:

        class SomeAbstractController < ActionController::Base
          rescue_from ActiveRecord::RecordNotFound, with: :redirect_to_404

          private def redirect_to_404(e)
            return redirect_to(posts_url) if e.model == 'Post'
            raise
          end
        end

    *Sameer Rahmani*

*   Deprecate the keys for association `restrict_dependent_destroy` errors in favor
    of new key names.

    Previously `has_one` and `has_many` associations were using the
    `one` and `many` keys respectively. Both of these keys have special
    meaning in I18n (they are considered to be pluralizations) so by
    renaming them to `has_one` and `has_many` we make the messages more explicit
    and most importantly they don't clash with linguistical systems that need to
    validate translation keys (and their pluralizations).

    The `:'restrict_dependent_destroy.one'` key should be replaced with
    `:'restrict_dependent_destroy.has_one'`, and `:'restrict_dependent_destroy.many'`
    with `:'restrict_dependent_destroy.has_many'`.

    *Roque Pinel*, *Christopher Dell*

*   Fix state being carried over from previous transaction.

    Considering the following example where `name` is a required attribute.
    Before we had `new_record?` returning `true` for a persisted record:

        author = Author.create! name: 'foo'
        author.name = nil
        author.save        # => false
        author.new_record? # => true

    Fixes #20824.

    *Roque Pinel*

*   Correctly ignore `mark_for_destruction` when `autosave` isn't set to `true`
    when validating associations.

    Fixes #20882.

    *Sean Griffin*

*   Fix a bug where counter_cache doesn't always work with polymorphic
    relations.

    Fixes #16407.

    *Stefan Kanev*, *Sean Griffin*

*   Ensure that cyclic associations with autosave don't cause duplicate errors
    to be added to the parent record.

    Fixes #20874.

    *Sean Griffin*

*   Ensure that `ActionController::Parameters` can still be passed to nested
    attributes.

    Fixes #20922.

    *Sean Griffin*

*   Deprecate force association reload by passing a truthy argument to
    association method.

    For collection association, you can call `#reload` on association proxy to
    force a reload:

        @user.posts.reload   # Instead of @user.posts(true)

    For singular association, you can call `#reload` on the parent object to
    clear its association cache then call the association method:

        @user.reload.profile   # Instead of @user.profile(true)

    Passing a truthy argument to force association to reload will be removed in
    Rails 5.1.

    *Prem Sichanugrist*

*   Replaced `ActiveSupport::Concurrency::Latch` with `Concurrent::CountDownLatch`
    from the concurrent-ruby gem.

    *Jerry D'Antonio*

*   Fix through associations using scopes having the scope merged multiple
    times.

    Fixes #20721.
    Fixes #20727.

    *Sean Griffin*

*   `ActiveRecord::Base.dump_schema_after_migration` applies migration tasks
    other than `db:migrate`. (eg. `db:rollback`, `db:migrate:dup`, ...)

    Fixes #20743.

    *Yves Senn*

*   Add alternate syntax to make `change_column_default` reversible.

    User can pass in `:from` and `:to` to make `change_column_default` command
    become reversible.

    Example:

        change_column_default :posts, :status, from: nil, to: "draft"
        change_column_default :users, :authorized, from: true, to: false

    *Prem Sichanugrist*

*   Prevent error when using `force_reload: true` on an unassigned polymorphic
    belongs_to association.

    Fixes #20426.

    *James Dabbs*

*   Correctly raise `ActiveRecord::AssociationTypeMismatch` when assigning
    a wrong type to a namespaced association.

    Fixes #20545.

    *Diego Carrion*

*   `validates_absence_of` respects `marked_for_destruction?`.

    Fixes #20449.

    *Yves Senn*

*   Include the `Enumerable` module in `ActiveRecord::Relation`

    *Sean Griffin & bogdan*

*   Use `Enumerable#sum` in `ActiveRecord::Relation` if a block is given.

    *Sean Griffin*

*   Let `WITH` queries (Common Table Expressions) be explainable.

    *Vladimir Kochnev*

*   Make `remove_index :table, :column` reversible.

    *Yves Senn*

*   Fixed an error which would occur in dirty checking when calling
    `update_attributes` from a getter.

    Fixes #20531.

    *Sean Griffin*

*   Make `remove_foreign_key` reversible. Any foreign key options must be
    specified, similar to `remove_column`.

    *Aster Ryan*

*   Add `:_prefix` and `:_suffix` options to `enum` definition.

    Fixes #17511, #17415.

    *Igor Kapkov*

*   Correctly handle decimal arrays with defaults in the schema dumper.

    Fixes #20515.

    *Sean Griffin & jmondo*

*   Deprecate the PostgreSQL `:point` type in favor of a new one which will return
    `Point` objects instead of an `Array`

    *Sean Griffin*

*   Ensure symbols passed to `ActiveRecord::Relation#select` are always treated
    as columns.

    Fixes #20360.

    *Sean Griffin*

*   Do not set `sql_mode` if `strict: :default` is specified.

        # config/database.yml
        production:
          adapter: mysql2
          database: foo_prod
          user: foo
          strict: :default

    *Ryuta Kamizono*

*   Allow proc defaults to be passed to the attributes API. See documentation
    for examples.

    *Sean Griffin*, *Kir Shatrov*

*   SQLite: `:collation` support for string and text columns.

    Example:

        create_table :foo do |t|
          t.string :string_nocase, collation: 'NOCASE'
          t.text :text_rtrim, collation: 'RTRIM'
        end

        add_column :foo, :title, :string, collation: 'RTRIM'

        change_column :foo, :title, :string, collation: 'NOCASE'

    *Akshay Vishnoi*

*   Allow the use of symbols or strings to specify enum values in test
    fixtures:

        awdr:
          title: "Agile Web Development with Rails"
          status: :proposed

    *George Claghorn*

*   Clear query cache when `ActiveRecord::Base#reload` is called.

    *Shane Hender, Pierre Nespo*

*   Include stored procedures and function on the MySQL structure dump.

    *Jonathan Worek*

*   Pass `:extend` option for `has_and_belongs_to_many` associations to the
    underlying `has_many :through`.

    *Jaehyun Shin*

*   Deprecate `Relation#uniq` use `Relation#distinct` instead.

    See #9683.

    *Yves Senn*

*   Allow single table inheritance instantiation to work when storing
    demodulized class names.

    *Alex Robbin*

*   Correctly pass MySQL options when using `structure_dump` or
    `structure_load`.

    Specifically, it fixes an issue when using SSL authentication.

    *Alex Coomans*

*   Dump indexes in `create_table` instead of `add_index`.

    If the adapter supports indexes in `create_table`, generated SQL is
    slightly more efficient.

    *Ryuta Kamizono*

*   Correctly dump `:options` on `create_table` for MySQL.

    *Ryuta Kamizono*

*   PostgreSQL: `:collation` support for string and text columns.

    Example:

        create_table :foos do |t|
          t.string :string_en, collation: 'en_US.UTF-8'
          t.text   :text_ja,   collation: 'ja_JP.UTF-8'
        end

    *Ryuta Kamizono*

*   Remove `ActiveRecord::Serialization::XmlSerializer` from core.

    *Zachary Scott*

*   Make `unscope` aware of "less than" and "greater than" conditions.

    *TAKAHASHI Kazuaki*

*   `find_by` and `find_by!` raise `ArgumentError` when called without
    arguments.

    *Kohei Suzuki*

*   Revert behavior of `db:schema:load` back to loading the full
    environment. This ensures that initializers are run.

    Fixes #19545.

    *Yves Senn*

*   Fix missing index when using `timestamps` with the `index` option.

    The `index` option used with `timestamps` should be passed to both
    `column` definitions for `created_at` and `updated_at` rather than just
    the first.

    *Paul Mucur*

*   Rename `:class` to `:anonymous_class` in association options.

    Fixes #19659.

    *Andrew White*

*   Autosave existing records on a has many through association when the parent
    is new.

    Fixes #19782.

    *Sean Griffin*

*   Fixed a bug where uniqueness validations would error on out of range values,
    even if an validation should have prevented it from hitting the database.

    *Andrey Voronkov*

*   MySQL: `:charset` and `:collation` support for string and text columns.

    Example:

        create_table :foos do |t|
          t.string :string_utf8_bin, charset: 'utf8', collation: 'utf8_bin'
          t.text   :text_ascii,      charset: 'ascii'
        end

    *Ryuta Kamizono*

*   Foreign key related methods in the migration DSL respect
    `ActiveRecord::Base.pluralize_table_names = false`.

    Fixes #19643.

    *Mehmet Emin İNAÇ*

*   Reduce memory usage from loading types on PostgreSQL.

    Fixes #19578.

    *Sean Griffin*

*   Add `config.active_record.warn_on_records_fetched_greater_than` option.

    When set to an integer, a warning will be logged whenever a result set
    larger than the specified size is returned by a query.

    Fixes #16463.

    *Jason Nochlin*

*   Ignore `.psqlrc` when loading database structure.

    *Jason Weathered*

*   Fix referencing wrong table aliases while joining tables of has many through
    association (only when calling calculation methods).

    Fixes #19276.

    *pinglamb*

*   Correctly persist a serialized attribute that has been returned to
    its default value by an in-place modification.

    Fixes #19467.

    *Matthew Draper*

*   Fix generating the schema file when using PostgreSQL `BigInt[]` data type.
    Previously the `limit: 8` was not coming through, and this caused it to
    become `Int[]` data type after rebuilding from the schema.

    Fixes #19420.

    *Jake Waller*

*   Reuse the `CollectionAssociation#reader` cache when the foreign key is
    available prior to save.

    *Ben Woosley*

*   Add `config.active_record.dump_schemas` to fix `db:structure:dump`
    when using schema_search_path and PostgreSQL extensions.

    Fixes #17157.

    *Ryan Wallace*

*   Renaming `use_transactional_fixtures` to `use_transactional_tests` for clarity.

    Fixes #18864.

    *Brandon Weiss*

*   Increase pg gem version requirement to `~> 0.18`. Earlier versions of the
    pg gem are known to have problems with Ruby 2.2.

    *Matt Brictson*

*   Correctly dump `serial` and `bigserial`.

    *Ryuta Kamizono*

*   Fix default `format` value in `ActiveRecord::Tasks::DatabaseTasks#schema_file`.

    *James Cox*

*   Don't enroll records in the transaction if they don't have commit callbacks.
    This was causing a memory leak when creating many records inside a transaction.

    Fixes #15549.

    *Will Bryant*, *Aaron Patterson*

*   Correctly create through records when created on a has many through
    association when using `where`.

    Fixes #19073.

    *Sean Griffin*

*   Add `SchemaMigration.create_table` support for any unicode charsets with MySQL.

    *Ryuta Kamizono*

*   PostgreSQL no longer disables user triggers if system triggers can't be
    disabled. Disabling user triggers does not fulfill what the method promises.
    Rails currently requires superuser privileges for this method.

    If you absolutely rely on this behavior, consider patching
    `disable_referential_integrity`.

    *Yves Senn*

*   Restore aborted transaction state when `disable_referential_integrity` fails
    due to missing permissions.

    *Toby Ovod-Everett*, *Yves Senn*

*   In PostgreSQL, print a warning message if `disable_referential_integrity`
    fails due to missing permissions.

    *Andrey Nering*, *Yves Senn*

*   Allow a `:limit` option for MySQL bigint primary key support.

    Example:

        create_table :foos, id: :primary_key, limit: 8 do |t|
        end

        # or

        create_table :foos, id: false do |t|
          t.primary_key :id, limit: 8
        end

    *Ryuta Kamizono*

*   `belongs_to` will now trigger a validation error by default if the association is not present.
    You can turn this off on a per-association basis with `optional: true`.
    (Note this new default only applies to new Rails apps that will be generated with
    `config.active_record.belongs_to_required_by_default = true` in initializer.)

    *Josef Šimánek*

*   Fixed `ActiveRecord::Relation#becomes!` and `changed_attributes` issues for type
    columns.

    Fixes #17139.

    *Miklos Fazekas*

*   Format the time string according to the precision of the time column.

    *Ryuta Kamizono*

*   Allow a `:precision` option for time type columns.

    *Ryuta Kamizono*

*   Add `ActiveRecord::Base.suppress` to prevent the receiver from being saved
    during the given block.

    For example, here's a pattern of creating notifications when new comments
    are posted. (The notification may in turn trigger an email, a push
    notification, or just appear in the UI somewhere):

        class Comment < ActiveRecord::Base
          belongs_to :commentable, polymorphic: true
          after_create -> { Notification.create! comment: self,
            recipients: commentable.recipients }
        end

    That's what you want the bulk of the time. A new comment creates a new
    Notification. There may be edge cases where you don't want that, like
    when copying a commentable and its comments, in which case write a
    concern with something like this:

        module Copyable
          def copy_to(destination)
            Notification.suppress do
              # Copy logic that creates new comments that we do not want triggering
              # notifications.
            end
          end
        end

    *Michael Ryan*

*   `:time` option added for `#touch`.

    Fixes #18905.

    *Hyonjee Joo*

*   Deprecate passing of `start` value to `find_in_batches` and `find_each`
    in favour of `begin_at` value.

    *Vipul A M*

*   Add `foreign_key_exists?` method.

    *Tõnis Simo*

*   Use SQL COUNT and LIMIT 1 queries for `none?` and `one?` methods
    if no block or limit is given, instead of loading the entire
    collection into memory. This applies to relations (e.g. `User.all`)
    as well as associations (e.g. `account.users`)

        # Before:

        users.none?
        # SELECT "users".* FROM "users"

        users.one?
        # SELECT "users".* FROM "users"

        # After:

        users.none?
        # SELECT 1 AS one FROM "users" LIMIT 1

        users.one?
        # SELECT COUNT(*) FROM "users"

    *Eugene Gilburg*

*   Have `enum` perform type casting consistently with the rest of Active
    Record, such as `where`.

    *Sean Griffin*

*   `scoping` no longer pollutes the current scope of sibling classes when using
    STI. e.x.

        StiOne.none.scoping do
          StiTwo.all
        end

    Fixes #18806.

    *Sean Griffin*

*   `remove_reference` with `foreign_key: true` removes the foreign key before
    removing the column. This fixes a bug where it was not possible to remove
    the column on MySQL.

    Fixes #18664.

    *Yves Senn*

*   `find_in_batches` now accepts an `:end_at` parameter that complements the `:start`
     parameter to specify where to stop batch processing.

    *Vipul A M*

*   Fix a rounding problem for PostgreSQL timestamp columns.

    If a timestamp column has a precision specified, it needs to
    format according to that.

    *Ryuta Kamizono*

*   Respect the database default charset for `schema_migrations` table.

    The charset of `version` column in `schema_migrations` table depends
    on the database default charset and collation rather than the encoding
    of the connection.

    *Ryuta Kamizono*

*   Raise `ArgumentError` when passing `nil` or `false` to `Relation#merge`.

    These are not valid values to merge in a relation, so it should warn users
    early.

    *Rafael Mendonça França*

*   Use `SCHEMA` instead of `DB_STRUCTURE` for specifying a structure file.

    This makes the db:structure tasks consistent with test:load_structure.

    *Dieter Komendera*

*   Respect custom primary keys for associations when calling `Relation#where`

    Fixes #18813.

    *Sean Griffin*

*   Fix several edge cases which could result in a counter cache updating
    twice or not updating at all for `has_many` and `has_many :through`.

    Fixes #10865.

    *Sean Griffin*

*   Foreign keys added by migrations were given random, generated names. This
    meant a different `structure.sql` would be generated every time a developer
    ran migrations on their machine.

    The generated part of foreign key names is now a hash of the table name and
    column name, which is consistent every time you run the migration.

    *Chris Sinjakli*

*   Validation errors would be raised for parent records when an association
    was saved when the parent had `validate: false`. It should not be the
    responsibility of the model to validate an associated object unless the
    object was created or modified by the parent.

    This fixes the issue by skipping validations if the parent record is
    persisted, not changed, and not marked for destruction.

    Fixes #17621.

    *Eileen M. Uchitelle, Aaron Patterson*

*   Fix n+1 query problem when eager loading nil associations (fixes #18312)

    *Sammy Larbi*

*   Change the default error message from `can't be blank` to `must exist` for
    the presence validator of the `:required` option on `belongs_to`/`has_one`
    associations.

    *Henrik Nygren*

*   Fixed `ActiveRecord::Relation#group` method when an argument is an SQL
    reserved keyword:

    Example:

        SplitTest.group(:key).count
        Property.group(:value).count

    *Bogdan Gusiev*

*   Added the `#or` method on `ActiveRecord::Relation`, allowing use of the OR
    operator to combine WHERE or HAVING clauses.

    Example:

        Post.where('id = 1').or(Post.where('id = 2'))
        # => SELECT * FROM posts WHERE (id = 1) OR (id = 2)

    *Sean Griffin*, *Matthew Draper*, *Gael Muller*, *Olivier El Mekki*

*   Don't define autosave association callbacks twice from
    `accepts_nested_attributes_for`.

    Fixes #18704.

    *Sean Griffin*

*   Integer types will no longer raise a `RangeError` when assigning an
    attribute, but will instead raise when going to the database.

    Fixes several vague issues which were never reported directly. See the
    commit message from the commit which added this line for some examples.

    *Sean Griffin*

*   Values which would error while being sent to the database (such as an
    ASCII-8BIT string with invalid UTF-8 bytes on SQLite3), no longer error on
    assignment. They will still error when sent to the database, but you are
    given the ability to re-assign it to a valid value.

    Fixes #18580.

    *Sean Griffin*

*   Don't remove join dependencies in `Relation#exists?`

    Fixes #18632.

    *Sean Griffin*

*   Invalid values assigned to a JSON column are assumed to be `nil`.

    Fixes #18629.

    *Sean Griffin*

*   Add `ActiveRecord::Base#accessed_fields`, which can be used to quickly
    discover which fields were read from a model when you are looking to only
    select the data you need from the database.

    *Sean Griffin*

*   Introduce the `:if_exists` option for `drop_table`.

    Example:

        drop_table(:posts, if_exists: true)

    That would execute:

        DROP TABLE IF EXISTS posts

    If the table doesn't exist, `if_exists: false` (the default) raises an
    exception whereas `if_exists: true` does nothing.

    *Cody Cutrer*, *Stefan Kanev*, *Ryuta Kamizono*

*   Don't run SQL if attribute value is not changed for update_attribute method.

    *Prathamesh Sonpatki*

*   `time` columns can now get affected by `time_zone_aware_attributes`. If you have
    set `config.time_zone` to a value other than `'UTC'`, they will be treated
    as in that time zone by default in Rails 5.1. If this is not the desired
    behavior, you can set

        ActiveRecord::Base.time_zone_aware_types = [:datetime]

    A deprecation warning will be emitted if you have a `:time` column, and have
    not explicitly opted out.

    Fixes #3145.

    *Sean Griffin*

*   Tests now run after_commit callbacks. You no longer have to declare
    `uses_transaction ‘test name’` to test the results of an after_commit.

    after_commit callbacks run after committing a transaction whose parent
    is not `joinable?`: un-nested transactions, transactions within test cases,
    and transactions in `console --sandbox`.

    *arthurnn*, *Ravil Bayramgalin*, *Matthew Draper*

*   `nil` as a value for a binary column in a query no longer logs as
    "<NULL binary data>", and instead logs as just "nil".

    *Sean Griffin*

*   `attribute_will_change!` will no longer cause non-persistable attributes to
    be sent to the database.

    Fixes #18407.

    *Sean Griffin*

*   Remove support for the `protected_attributes` gem.

    *Carlos Antonio da Silva*, *Roberto Miranda*

*   Fix accessing of fixtures having non-string labels like Fixnum.

    *Prathamesh Sonpatki*

*   Remove deprecated support to preload instance-dependent associations.

    *Yves Senn*

*   Remove deprecated support for PostgreSQL ranges with exclusive lower bounds.

    *Yves Senn*

*   Remove deprecation when modifying a relation with cached Arel.
    This raises an `ImmutableRelation` error instead.

    *Yves Senn*

*   Added `ActiveRecord::SecureToken` in order to encapsulate generation of
    unique tokens for attributes in a model using `SecureRandom`.

    *Roberto Miranda*

*   Change the behavior of boolean columns to be closer to Ruby's semantics.

    Before this change we had a small set of "truthy", and all others are "falsy".

    Now, we have a small set of "falsy" values and all others are "truthy" matching
    Ruby's semantics.

    *Rafael Mendonça França*

*   Deprecate `ActiveRecord::Base.errors_in_transactional_callbacks=`.

    *Rafael Mendonça França*

*   Change transaction callbacks to not swallow errors.

    Before this change any errors raised inside a transaction callback
    were getting rescued and printed in the logs.

    Now these errors are not rescued anymore and just bubble up, as the other callbacks.

    *Rafael Mendonça França*

*   Remove deprecated `sanitize_sql_hash_for_conditions`.

    *Rafael Mendonça França*

*   Remove deprecated `Reflection#source_macro`.

    *Rafael Mendonça França*

*   Remove deprecated `symbolized_base_class` and `symbolized_sti_name`.

    *Rafael Mendonça França*

*   Remove deprecated `ActiveRecord::Base.disable_implicit_join_references=`.

    *Rafael Mendonça França*

*   Remove deprecated access to connection specification using a string accessor.

    Now all strings will be handled as a URL.

    *Rafael Mendonça França*

*   Change the default `null` value for `timestamps` to `false`.

    *Rafael Mendonça França*

*   Return an array of pools from `connection_pools`.

    *Rafael Mendonça França*

*   Return a null column from `column_for_attribute` when no column exists.

    *Rafael Mendonça França*

*   Remove deprecated `serialized_attributes`.

    *Rafael Mendonça França*

*   Remove deprecated automatic counter caches on `has_many :through`.

    *Rafael Mendonça França*

*   Change the way in which callback chains can be halted.

    The preferred method to halt a callback chain from now on is to explicitly
    `throw(:abort)`.
    In the past, returning `false` in an Active Record `before_` callback had the
    side effect of halting the callback chain.
    This is not recommended anymore and, depending on the value of the
    `ActiveSupport.halt_callback_chains_on_return_false` option, will
    either not work at all or display a deprecation warning.

    *claudiob*

*   Clear query cache on rollback.

    *Florian Weingarten*

*   Fix setting of foreign_key for through associations when building a new record.

    Fixes #12698.

    *Ivan Antropov*

*   Improve dumping of the primary key. If it is not a default primary key,
    correctly dump the type and options.

    Fixes #14169, #16599.

    *Ryuta Kamizono*

*   Format the datetime string according to the precision of the datetime field.

    Incompatible to rounding behavior between MySQL 5.6 and earlier.

    In 5.5, when you insert `2014-08-17 12:30:00.999999` the fractional part
    is ignored. In 5.6, it's rounded to `2014-08-17 12:30:01`:

    http://bugs.mysql.com/bug.php?id=68760

    *Ryuta Kamizono*

*   Allow a precision option for MySQL datetimes.

    *Ryuta Kamizono*

*   Fixed automatic `inverse_of` for models nested in a module.

    *Andrew McCloud*

*   Change `ActiveRecord::Relation#update` behavior so that it can
    be called without passing ids of the records to be updated.

    This change allows updating multiple records returned by
    `ActiveRecord::Relation` with callbacks and validations.

        # Before
        # ArgumentError: wrong number of arguments (1 for 2)
        Comment.where(group: 'expert').update(body: "Group of Rails Experts")

        # After
        # Comments with group expert updated with body "Group of Rails Experts"
        Comment.where(group: 'expert').update(body: "Group of Rails Experts")

    *Prathamesh Sonpatki*

*   Fix `reaping_frequency` option when the value is a string.

    This usually happens when it is configured using `DATABASE_URL`.

    *korbin*

*   Fix error message when trying to create an associated record and the foreign
    key is missing.

    Before this fix the following exception was being raised:

        NoMethodError: undefined method `val' for #<Arel::Nodes::BindParam:0x007fc64d19c218>

    Now the message is:

        ActiveRecord::UnknownAttributeError: unknown attribute 'foreign_key' for Model.

    *Rafael Mendonça França*

*   Fix change detection problem for PostgreSQL bytea type and
    `ArgumentError: string contains null byte` exception with pg-0.18.

    Fixes #17680.

    *Lars Kanis*

*   When a table has a composite primary key, the `primary_key` method for
    SQLite3 and PostgreSQL adapters was only returning the first field of the key.
    Ensures that it will return nil instead, as Active Record doesn't support
    composite primary keys.

    Fixes #18070.

    *arthurnn*

*   `validates_size_of` / `validates_length_of` do not count records
    which are `marked_for_destruction?`.

    Fixes #7247.

    *Yves Senn*

*   Ensure `first!` and friends work on loaded associations.

    Fixes #18237.

    *Sean Griffin*

*   `eager_load` preserves readonly flag for associations.

    Fixes #15853.

    *Takashi Kokubun*

*   Provide `:touch` option to `save()` to accommodate saving without updating
    timestamps.

    Fixes #18202.

    *Dan Olson*

*   Provide a more helpful error message when an unsupported class is passed to
    `serialize`.

    Fixes #18224.

    *Sean Griffin*

*   Add bigint primary key support for MySQL.

    Example:

        create_table :foos, id: :bigint do |t|
        end

    *Ryuta Kamizono*

*   Support for any type of primary key.

    Fixes #14194.

    *Ryuta Kamizono*

*   Dump the default `nil` for PostgreSQL UUID primary key.

    *Ryuta Kamizono*

*   Add a `:foreign_key` option to `references` and associated migration
    methods. The model and migration generators now use this option, rather than
    the `add_foreign_key` form.

    *Sean Griffin*

*   Don't raise when writing an attribute with an out-of-range datetime passed
    by the user.

    *Grey Baker*

*   Replace deprecated `ActiveRecord::Tasks::DatabaseTasks#load_schema` with
    `ActiveRecord::Tasks::DatabaseTasks#load_schema_for`.

    *Yves Senn*

*   Fix bug with `ActiveRecord::Type::Numeric` that caused negative values to
    be marked as having changed when set to the same negative value.

    Fixes #18161.

    *Daniel Fox*

*   Introduce `force: :cascade` option for `create_table`. Using this option
    will recreate tables even if they have dependent objects (like foreign keys).
    `db/schema.rb` now uses `force: :cascade`. This makes it possible to
    reload the schema when foreign keys are in place.

    *Matthew Draper*, *Yves Senn*

*   `db:schema:load` and `db:structure:load` no longer purge the database
    before loading the schema. This is left for the user to do.
    `db:test:prepare` will still purge the database.

    Fixes #17945.

    *Yves Senn*

*   Fix undesirable RangeError by `Type::Integer`. Add `Type::UnsignedInteger`.

    *Ryuta Kamizono*

*   Add `foreign_type` option to `has_one` and `has_many` association macros.

    This option enables to define the column name of associated object's type for polymorphic associations.

    *Ulisses Almeida*, *Kassio Borges*

*   Remove deprecated behavior allowing nested arrays to be passed as query
    values.

    *Melanie Gilman*

*   Deprecate passing a class as a value in a query. Users should pass strings
    instead.

    *Melanie Gilman*

*   `add_timestamps` and `remove_timestamps` now properly reversible with
    options.

    *Noam Gagliardi-Rabinovich*

*   `ActiveRecord::ConnectionAdapters::ColumnDumper#column_spec` and
    `ActiveRecord::ConnectionAdapters::ColumnDumper#prepare_column_options` no
    longer have a `types` argument. They should access
    `connection#native_database_types` directly.

    *Yves Senn*

Please check [4-2-stable](https://github.com/rails/rails/blob/4-2-stable/activerecord/CHANGELOG.md) for previous changes.<|MERGE_RESOLUTION|>--- conflicted
+++ resolved
@@ -1,17 +1,12 @@
-<<<<<<< HEAD
+*   Fix `rake db:structure:dump` on Postgres when multiple schemas are used.
+
+    Fixes #22346.
+
+    *Nick Muerdter*, *ckoenig*
+
 *   Add schema dumping support for PostgreSQL geometric data types.
 
     *Ryuta Kamizono*
-=======
-*   Fix `rake db:structure:dump` on Postgres when multiple schemas are used.
-
-    If postgresql is being used and there are multiple schemas listed on the
-    `schema_search_path`, then `structure.sql` dumps (triggered by `rake
-    db:structure:dump` or `config.active_record.schema_format = :sql`) began
-    failing in Rails 4.2.5.
-
-    *Nick Muerdter*
->>>>>>> d1dcdf21
 
 *   Except keys of `build_record`'s argument from `create_scope` in `initialize_attributes`.
 
