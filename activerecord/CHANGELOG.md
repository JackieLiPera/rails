--- conflicted
+++ resolved
@@ -1,17 +1,16 @@
-<<<<<<< HEAD
+*   Initialize version on Migration objects so that it can be used in a migration,
+    and it will be included in the announce message.
+
+    *Dylan Thacker-Smith*
+
 *   `change_table` now uses the current adapter's `update_table_definition`
     method to retrieve a specific table definition.
     This ensures that `change_table` and `create_table` will use
     similar objects.
+
     Fixes #13577 and #13503.
 
     *Nishant Modak*, *Prathamesh Sonpatki*, *Rafael Mendonça França*
-=======
-*   Initialize version on Migration objects so that it can be used in a migration,
-    and it will be included in the announce message.
-
-    *Dylan Thacker-Smith*
->>>>>>> 06ace1e2
 
 *   Fixed ActiveRecord::Store nil conversion TypeError when using YAML coder.
     In case the YAML passed as paramter is nil, uses an empty string.
