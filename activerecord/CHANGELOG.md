--- conflicted
+++ resolved
@@ -1,11 +1,3 @@
-<<<<<<< HEAD
-*   Rails will now pass a custom validation context through to autosave associations
-    in order to validate child associations with the same context.
-
-    Fixes #13854.
-
-    *Eric Chahin*, *Aaron Nelson*, *Kevin Casey*
-=======
 *   Log nil binary column values correctly.
 
     When an object with a binary column is updated with a nil value
@@ -17,7 +9,13 @@
     to parallel the existing `<N bytes of binary data>` for non-nil values.
 
     *James Coleman*
->>>>>>> 12ff63b2
+
+*   Rails will now pass a custom validation context through to autosave associations
+    in order to validate child associations with the same context.
+
+    Fixes #13854.
+
+    *Eric Chahin*, *Aaron Nelson*, *Kevin Casey*
 
 *   Stringify all variable keys of mysql connection configuration.
 
