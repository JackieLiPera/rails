module ActiveRecord
  module Associations
    module ClassMethods
      class JoinDependency # :nodoc:
        class JoinAssociation < JoinPart # :nodoc:
          # The reflection of the association represented
          attr_reader :reflection

          # The JoinDependency object which this JoinAssociation exists within. This is mainly
          # relevant for generating aliases which do not conflict with other joins which are
          # part of the query.
          attr_reader :join_dependency

          # A JoinBase instance representing the active record we are joining onto.
          # (So in Author.has_many :posts, the Author would be that base record.)
          attr_reader :parent

          # What type of join will be generated, either Arel::InnerJoin (default) or Arel::OuterJoin
          attr_accessor :join_type

          attr_reader :aliased_prefix

<<<<<<< HEAD
          delegate :options, :through_reflection, :source_reflection, :through_reflection_chain, :to => :reflection
          delegate :table, :table_name, :to => :parent, :prefix => true
          delegate :alias_tracker, :to => :join_dependency
=======
          delegate :options, :through_reflection, :source_reflection, :to => :reflection
          delegate :table, :table_name, :to => :parent, :prefix => :parent
>>>>>>> 30744397

          def initialize(reflection, join_dependency, parent = nil)
            reflection.check_validity!

            if reflection.options[:polymorphic]
              raise EagerLoadPolymorphicError.new(reflection)
            end

            super(reflection.klass)

<<<<<<< HEAD
            @reflection         = reflection
            @join_dependency    = join_dependency
            @parent             = parent
            @join_type          = Arel::InnerJoin
            @aliased_prefix     = "t#{ join_dependency.join_parts.size }"

            setup_tables
=======
            @reflection      = reflection
            @join_dependency = join_dependency
            @parent          = parent
            @join_type       = Arel::InnerJoin
            @aliased_prefix  = "t#{ join_dependency.join_parts.size }"

            # This must be done eagerly upon initialisation because the alias which is produced
            # depends on the state of the join dependency, but we want it to work the same way
            # every time.
            allocate_aliases
            @table = Arel::Table.new(
              table_name, :as => aliased_table_name, :engine => arel_engine
            )
>>>>>>> 30744397
          end

          def ==(other)
            other.class == self.class &&
              other.reflection == reflection &&
              other.parent == parent
          end

          def find_parent_in(other_join_dependency)
            other_join_dependency.join_parts.detect do |join_part|
              parent == join_part
            end
          end

          def join_to(relation)
            # The chain starts with the target table, but we want to end with it here (makes
            # more sense in this context)
            chain = through_reflection_chain.reverse

            foreign_table = parent_table
            index = 0

            chain.each do |reflection|
              table = @tables[index]
              conditions = []

              if reflection.source_reflection.nil?
                case reflection.macro
                  when :belongs_to
                    key         = reflection.association_primary_key
                    foreign_key = reflection.primary_key_name
                  when :has_many, :has_one
                    key         = reflection.primary_key_name
                    foreign_key = reflection.active_record_primary_key

                    conditions << polymorphic_conditions(reflection, table)
                  when :has_and_belongs_to_many
                    # For habtm, we need to deal with the join table at the same time as the
                    # target table (because unlike a :through association, there is no reflection
                    # to represent the join table)
                    table, join_table = table

                    join_key         = reflection.primary_key_name
                    join_foreign_key = reflection.active_record.primary_key

                    relation = relation.join(join_table, join_type).on(
                      join_table[join_key].
                        eq(foreign_table[join_foreign_key])
                    )

                    # We've done the first join now, so update the foreign_table for the second
                    foreign_table = join_table

                    key         = reflection.klass.primary_key
                    foreign_key = reflection.association_foreign_key
                end
              else
                case reflection.source_reflection.macro
                  when :belongs_to
                    key         = reflection.association_primary_key
                    foreign_key = reflection.primary_key_name

                    conditions << source_type_conditions(reflection, foreign_table)
                  when :has_many, :has_one
                    key         = reflection.primary_key_name
                    foreign_key = reflection.source_reflection.active_record_primary_key
                  when :has_and_belongs_to_many
                    table, join_table = table

                    join_key         = reflection.primary_key_name
                    join_foreign_key = reflection.klass.primary_key

                    relation = relation.join(join_table, join_type).on(
                      join_table[join_key].
                        eq(foreign_table[join_foreign_key])
                    )

                    foreign_table = join_table

                    key         = reflection.klass.primary_key
                    foreign_key = reflection.association_foreign_key
                end
              end

              conditions << table[key].eq(foreign_table[foreign_key])

              conditions << reflection_conditions(index, table)
              conditions << sti_conditions(reflection, table)

              relation = relation.join(table, join_type).on(*conditions.flatten.compact)

              # The current table in this iteration becomes the foreign table in the next
              foreign_table = table
              index += 1
            end

            relation
          end

          def join_relation(joining_relation)
            self.join_type = Arel::OuterJoin
            joining_relation.joins(self)
          end

<<<<<<< HEAD
          def table
            if @tables.last.is_a?(Array)
              @tables.last.first
            else
              @tables.last
            end
          end

          def aliased_table_name
            table.table_alias || table.name
          end

          protected

          def table_alias_for(reflection, join = false)
            name = alias_tracker.pluralize(reflection.name)
            name << "_#{parent_table_name}"
            name << "_join" if join
            name
          end

          def interpolate_sql(sql)
            instance_eval("%@#{sql.gsub('@', '\@')}@", __FILE__, __LINE__)
=======
          attr_reader :table
          # More semantic name given we are talking about associations
          alias_method :target_table, :table

          protected

          def aliased_table_name_for(name, suffix = nil)
            aliases = @join_dependency.table_aliases

            if aliases[name] != 0 # We need an alias
              connection = active_record.connection

              name = connection.table_alias_for "#{pluralize(reflection.name)}_#{parent_table_name}#{suffix}"
              table_index = aliases[name] + 1
              name = name[0, connection.table_alias_length-3] + "_#{table_index}" if table_index > 1
            end

            aliases[name] += 1

            name
          end

          def pluralize(table_name)
            ActiveRecord::Base.pluralize_table_names ? table_name.to_s.pluralize : table_name
>>>>>>> 30744397
          end

          private

<<<<<<< HEAD
          # Generate aliases and Arel::Table instances for each of the tables which we will
          # later generate joins for. We must do this in advance in order to correctly allocate
          # the proper alias.
          def setup_tables
            @tables = through_reflection_chain.map do |reflection|
              aliased_table_name = alias_tracker.aliased_name_for(
                reflection.table_name,
                table_alias_for(reflection, reflection != self.reflection)
              )

              table = Arel::Table.new(
                reflection.table_name, :engine => arel_engine,
                :as => aliased_table_name, :columns => reflection.klass.columns
              )

              # For habtm, we have two Arel::Table instances related to a single reflection, so
              # we just store them as a pair in the array.
              if reflection.macro == :has_and_belongs_to_many ||
                   (reflection.source_reflection &&
                    reflection.source_reflection.macro == :has_and_belongs_to_many)

                join_table_name = (reflection.source_reflection || reflection).options[:join_table]

                aliased_join_table_name = alias_tracker.aliased_name_for(
                  join_table_name,
                  table_alias_for(reflection, true)
                )

                join_table = Arel::Table.new(
                  join_table_name, :engine => arel_engine,
                  :as => aliased_join_table_name
                )
=======
          def allocate_aliases
            @aliased_table_name = aliased_table_name_for(table_name)

            if reflection.macro == :has_and_belongs_to_many
              @aliased_join_table_name = aliased_table_name_for(reflection.options[:join_table], "_join")
            elsif [:has_many, :has_one].include?(reflection.macro) && reflection.options[:through]
              @aliased_join_table_name = aliased_table_name_for(reflection.through_reflection.klass.table_name, "_join")
            end
          end

          def process_conditions(conditions, table_name)
            Arel.sql(sanitize_sql(conditions, table_name))
          end

          def sanitize_sql(condition, table_name)
            active_record.send(:sanitize_sql, condition, table_name)
          end

          def join_target_table(relation, condition)
            conditions = [condition]

            # If the target table is an STI model then we must be sure to only include records of
            # its type and its sub-types.
            unless active_record.descends_from_active_record?
              sti_column    = target_table[active_record.inheritance_column]
              subclasses    = active_record.descendants
              sti_condition = sti_column.eq(active_record.sti_name)

              conditions << subclasses.inject(sti_condition) { |attr,subclass|
                attr.or(sti_column.eq(subclass.sti_name))
              }
            end
>>>>>>> 30744397

                [table, join_table]
              else
                table
              end
            end

<<<<<<< HEAD
            # The joins are generated from the through_reflection_chain in reverse order, so
            # reverse the tables too (but it's important to generate the aliases in the 'forward'
            # order, which is why we only do the reversal now.
            @tables.reverse!

            @tables
=======
            ands = relation.create_and(conditions)

            join = relation.create_join(
              relation.froms.first,
              target_table,
              relation.create_on(ands),
              join_type)

            relation.from join
          end

          def join_has_and_belongs_to_many_to(relation)
            join_table = Arel::Table.new(
              options[:join_table]
            ).alias(@aliased_join_table_name)

            fk       = options[:foreign_key]             || reflection.active_record.to_s.foreign_key
            klass_fk = options[:association_foreign_key] || reflection.klass.to_s.foreign_key

            relation = relation.join(join_table, join_type)
            relation = relation.on(
              join_table[fk].
              eq(parent_table[reflection.active_record.primary_key])
            )

            join_target_table(
              relation,
              target_table[reflection.klass.primary_key].
              eq(join_table[klass_fk])
            )
>>>>>>> 30744397
          end

          def reflection_conditions(index, table)
            @reflection.through_conditions.reverse[index].map do |condition|
              Arel.sql(interpolate_sql(sanitize_sql(
                condition,
                table.table_alias || table.name
              )))
            end
          end
<<<<<<< HEAD
=======
          alias :join_has_one_to :join_has_many_to

          def join_has_many_through_to(relation)
            join_table = Arel::Table.new(
              through_reflection.klass.table_name
            ).alias @aliased_join_table_name
>>>>>>> 30744397

          def sti_conditions(reflection, table)
            unless reflection.klass.descends_from_active_record?
              sti_column = table[reflection.klass.inheritance_column]

              condition = sti_column.eq(reflection.klass.sti_name)

              reflection.klass.descendants.each do |subclass|
                condition = condition.or(sti_column.eq(subclass.sti_name))
              end

              condition
            end
          end

<<<<<<< HEAD
          def source_type_conditions(reflection, foreign_table)
            if reflection.options[:source_type]
              foreign_table[reflection.source_reflection.options[:foreign_type]].
                eq(reflection.options[:source_type])
            end
=======
          def join_has_many_polymorphic_to(relation)
            join_target_table(
              relation,
              target_table["#{reflection.options[:as]}_id"].
              eq(parent_table[parent.primary_key]).and(
              target_table["#{reflection.options[:as]}_type"].
              eq(parent.active_record.base_class.name))
            )
>>>>>>> 30744397
          end

          def polymorphic_conditions(reflection, table)
            if reflection.options[:as]
              table["#{reflection.options[:as]}_type"].
                eq(reflection.active_record.base_class.name)
            end
          end
        end
      end
    end
  end
end<|MERGE_RESOLUTION|>--- conflicted
+++ resolved
@@ -20,14 +20,9 @@
 
           attr_reader :aliased_prefix
 
-<<<<<<< HEAD
           delegate :options, :through_reflection, :source_reflection, :through_reflection_chain, :to => :reflection
-          delegate :table, :table_name, :to => :parent, :prefix => true
+          delegate :table, :table_name, :to => :parent, :prefix => :parent
           delegate :alias_tracker, :to => :join_dependency
-=======
-          delegate :options, :through_reflection, :source_reflection, :to => :reflection
-          delegate :table, :table_name, :to => :parent, :prefix => :parent
->>>>>>> 30744397
 
           def initialize(reflection, join_dependency, parent = nil)
             reflection.check_validity!
@@ -38,7 +33,6 @@
 
             super(reflection.klass)
 
-<<<<<<< HEAD
             @reflection         = reflection
             @join_dependency    = join_dependency
             @parent             = parent
@@ -46,21 +40,6 @@
             @aliased_prefix     = "t#{ join_dependency.join_parts.size }"
 
             setup_tables
-=======
-            @reflection      = reflection
-            @join_dependency = join_dependency
-            @parent          = parent
-            @join_type       = Arel::InnerJoin
-            @aliased_prefix  = "t#{ join_dependency.join_parts.size }"
-
-            # This must be done eagerly upon initialisation because the alias which is produced
-            # depends on the state of the join dependency, but we want it to work the same way
-            # every time.
-            allocate_aliases
-            @table = Arel::Table.new(
-              table_name, :as => aliased_table_name, :engine => arel_engine
-            )
->>>>>>> 30744397
           end
 
           def ==(other)
@@ -150,7 +129,15 @@
               conditions << reflection_conditions(index, table)
               conditions << sti_conditions(reflection, table)
 
-              relation = relation.join(table, join_type).on(*conditions.flatten.compact)
+              ands = relation.create_and(conditions.flatten.compact)
+
+              join = relation.create_join(
+                relation.froms.first,
+                table,
+                relation.create_on(ands),
+                join_type)
+
+              relation = relation.from(join)
 
               # The current table in this iteration becomes the foreign table in the next
               foreign_table = table
@@ -165,7 +152,6 @@
             joining_relation.joins(self)
           end
 
-<<<<<<< HEAD
           def table
             if @tables.last.is_a?(Array)
               @tables.last.first
@@ -187,39 +173,8 @@
             name
           end
 
-          def interpolate_sql(sql)
-            instance_eval("%@#{sql.gsub('@', '\@')}@", __FILE__, __LINE__)
-=======
-          attr_reader :table
-          # More semantic name given we are talking about associations
-          alias_method :target_table, :table
-
-          protected
-
-          def aliased_table_name_for(name, suffix = nil)
-            aliases = @join_dependency.table_aliases
-
-            if aliases[name] != 0 # We need an alias
-              connection = active_record.connection
-
-              name = connection.table_alias_for "#{pluralize(reflection.name)}_#{parent_table_name}#{suffix}"
-              table_index = aliases[name] + 1
-              name = name[0, connection.table_alias_length-3] + "_#{table_index}" if table_index > 1
-            end
-
-            aliases[name] += 1
-
-            name
-          end
-
-          def pluralize(table_name)
-            ActiveRecord::Base.pluralize_table_names ? table_name.to_s.pluralize : table_name
->>>>>>> 30744397
-          end
-
           private
 
-<<<<<<< HEAD
           # Generate aliases and Arel::Table instances for each of the tables which we will
           # later generate joins for. We must do this in advance in order to correctly allocate
           # the proper alias.
@@ -230,10 +185,7 @@
                 table_alias_for(reflection, reflection != self.reflection)
               )
 
-              table = Arel::Table.new(
-                reflection.table_name, :engine => arel_engine,
-                :as => aliased_table_name, :columns => reflection.klass.columns
-              )
+              table = Arel::Table.new(reflection.table_name, :as => aliased_table_name)
 
               # For habtm, we have two Arel::Table instances related to a single reflection, so
               # we just store them as a pair in the array.
@@ -248,44 +200,7 @@
                   table_alias_for(reflection, true)
                 )
 
-                join_table = Arel::Table.new(
-                  join_table_name, :engine => arel_engine,
-                  :as => aliased_join_table_name
-                )
-=======
-          def allocate_aliases
-            @aliased_table_name = aliased_table_name_for(table_name)
-
-            if reflection.macro == :has_and_belongs_to_many
-              @aliased_join_table_name = aliased_table_name_for(reflection.options[:join_table], "_join")
-            elsif [:has_many, :has_one].include?(reflection.macro) && reflection.options[:through]
-              @aliased_join_table_name = aliased_table_name_for(reflection.through_reflection.klass.table_name, "_join")
-            end
-          end
-
-          def process_conditions(conditions, table_name)
-            Arel.sql(sanitize_sql(conditions, table_name))
-          end
-
-          def sanitize_sql(condition, table_name)
-            active_record.send(:sanitize_sql, condition, table_name)
-          end
-
-          def join_target_table(relation, condition)
-            conditions = [condition]
-
-            # If the target table is an STI model then we must be sure to only include records of
-            # its type and its sub-types.
-            unless active_record.descends_from_active_record?
-              sti_column    = target_table[active_record.inheritance_column]
-              subclasses    = active_record.descendants
-              sti_condition = sti_column.eq(active_record.sti_name)
-
-              conditions << subclasses.inject(sti_condition) { |attr,subclass|
-                attr.or(sti_column.eq(subclass.sti_name))
-              }
-            end
->>>>>>> 30744397
+                join_table = Arel::Table.new(join_table_name, :as => aliased_join_table_name)
 
                 [table, join_table]
               else
@@ -293,95 +208,41 @@
               end
             end
 
-<<<<<<< HEAD
             # The joins are generated from the through_reflection_chain in reverse order, so
             # reverse the tables too (but it's important to generate the aliases in the 'forward'
             # order, which is why we only do the reversal now.
             @tables.reverse!
 
             @tables
-=======
-            ands = relation.create_and(conditions)
-
-            join = relation.create_join(
-              relation.froms.first,
-              target_table,
-              relation.create_on(ands),
-              join_type)
-
-            relation.from join
-          end
-
-          def join_has_and_belongs_to_many_to(relation)
-            join_table = Arel::Table.new(
-              options[:join_table]
-            ).alias(@aliased_join_table_name)
-
-            fk       = options[:foreign_key]             || reflection.active_record.to_s.foreign_key
-            klass_fk = options[:association_foreign_key] || reflection.klass.to_s.foreign_key
-
-            relation = relation.join(join_table, join_type)
-            relation = relation.on(
-              join_table[fk].
-              eq(parent_table[reflection.active_record.primary_key])
-            )
-
-            join_target_table(
-              relation,
-              target_table[reflection.klass.primary_key].
-              eq(join_table[klass_fk])
-            )
->>>>>>> 30744397
           end
 
           def reflection_conditions(index, table)
             @reflection.through_conditions.reverse[index].map do |condition|
-              Arel.sql(interpolate_sql(sanitize_sql(
-                condition,
-                table.table_alias || table.name
-              )))
-            end
-          end
-<<<<<<< HEAD
-=======
-          alias :join_has_one_to :join_has_many_to
-
-          def join_has_many_through_to(relation)
-            join_table = Arel::Table.new(
-              through_reflection.klass.table_name
-            ).alias @aliased_join_table_name
->>>>>>> 30744397
+              Arel.sql(sanitize_sql(condition, table.table_alias || table.name))
+            end
+          end
+
+          def sanitize_sql(condition, table_name)
+            active_record.send(:sanitize_sql, condition, table_name)
+          end
 
           def sti_conditions(reflection, table)
             unless reflection.klass.descends_from_active_record?
-              sti_column = table[reflection.klass.inheritance_column]
-
-              condition = sti_column.eq(reflection.klass.sti_name)
-
-              reflection.klass.descendants.each do |subclass|
-                condition = condition.or(sti_column.eq(subclass.sti_name))
-              end
-
-              condition
-            end
-          end
-
-<<<<<<< HEAD
+              sti_column    = table[reflection.klass.inheritance_column]
+              sti_condition = sti_column.eq(reflection.klass.sti_name)
+              subclasses    = reflection.klass.descendants
+
+              subclasses.inject(sti_condition) { |attr,subclass|
+                attr.or(sti_column.eq(subclass.sti_name))
+              }
+            end
+          end
+
           def source_type_conditions(reflection, foreign_table)
             if reflection.options[:source_type]
               foreign_table[reflection.source_reflection.options[:foreign_type]].
                 eq(reflection.options[:source_type])
             end
-=======
-          def join_has_many_polymorphic_to(relation)
-            join_target_table(
-              relation,
-              target_table["#{reflection.options[:as]}_id"].
-              eq(parent_table[parent.primary_key]).and(
-              target_table["#{reflection.options[:as]}_type"].
-              eq(parent.active_record.base_class.name))
-            )
->>>>>>> 30744397
           end
 
           def polymorphic_conditions(reflection, table)
