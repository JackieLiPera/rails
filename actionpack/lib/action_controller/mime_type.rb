--- conflicted
+++ resolved
@@ -22,16 +22,10 @@
     @@html_types = Set.new [:html, :all]
     cattr_reader :html_types
 
-    @@browser_generated_types = Set.new [:html, :url_encoded_form, :multipart_form]
-    ##
-    # :singleton-method:
     # These are the content types which browsers can generate without using ajax, flash, etc
     # i.e. following a link, getting an image or posting a form.  CSRF protection
     # only needs to protect against these types.
-<<<<<<< HEAD
-=======
     @@browser_generated_types = Set.new [:html, :url_encoded_form, :multipart_form, :text]
->>>>>>> 9eca588b
     cattr_reader :browser_generated_types
 
 
